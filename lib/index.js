
var debug = require('debug')('metalsmith-permalinks');
var moment = require('moment');
var path = require('path');
var slug = require('slug-component');
var substitute = require('substitute');
var utils = require('./utils');

var basename = path.basename;
var dirname = path.dirname;
var extname = path.extname;
var join = path.join;

var find = utils.arrayFind;
var merge = utils.objectMerge;

/**
 * Expose `plugin`.
 */

module.exports = plugin;

/**
 * Metalsmith plugin that renames files so that they're permalinked properly
 * for a static site, aka that `about.html` becomes `about/index.html`.
 *
 * @param {Object} options
 *   @property {String} pattern
 *   @property {String or Function} date
 * @return {Function}
 */

function plugin(options){
  options = normalize(options);

  var linksets          = options.linksets;
  var defaultLinkset    = find(linksets, function(ls) { return !!ls.isDefault; });

  if (!defaultLinkset) {
    defaultLinkset = { 
        pattern : options.pattern,
        relative: options.relative,
        date    : options.date
    };
  }

  var dupes = {};
  var to_delete = [];

  function findLinkset(file) {
    var set = find(linksets, function(ls) { 
        return Object.keys(ls.match).reduce(function(sofar, key) {
            if (!sofar) { return sofar; }

            if (file[key] === ls.match[key]) { return true; }
            if (file[key] && file[key].indexOf) {
                return file[key].indexOf(ls.match[key]) > -1;
            }

            return false;
        }, true);
    });

    return set || defaultLinkset;
  }

  return function(files, metalsmith, done){
    setImmediate(function() {
      debug("done with permalinks");
      done();
    });
    Object.keys(files).forEach(function(file){
<<<<<<< HEAD
      if (!html(file) || basename(file) === "index.html") return;

      debug('checking file: %s', file);
      var data = files[file];
      if (data['permalink'] === false) return;

      // add the parent directory name to the metadata so we can use it.
      data.slug = data.slug || dirname(file).split("/").slice(-1)[0];

      var path = replace(pattern, data, options) || resolve(file);
      debug("resolved %s to %s", file, path);

      var fam = family(file, files);    
=======
      var data = files[file];
      debug('checking file: %s', file);

      if (!html(file)) return;
      if (data['permalink'] === false) return;

      var linkset = merge({}, findLinkset(data), defaultLinkset);
      debug('applying pattern: %s to file: %s', linkset.pattern, file);

      var path = replace(linkset.pattern, data, linkset) || resolve(file);
      var fam = family(file, files);
>>>>>>> aa877751

      if (linkset.relative) {
        // track duplicates for relative files to maintain references
        for (var key in fam) {
          var rel = join(path, key);
          debug("Moved %s to %s since it's a sibling or child of %s", key, rel, file);
          if (rel !== key) {
            dupes[rel] = fam[key];
            to_delete.push(join(dirname(file), key));
          }
        }
      }

      // add to path data for use in links in templates
      data.path = '.' == path ? '' : path;

      var out = join(path, options.indexFile || 'index.html');
      delete files[file];
      files[out] = data;
    });

    // add duplicates for relative files after processing to avoid double-dipping
    // note: `dupes` will be empty if `options.relative` is false
    Object.keys(dupes).forEach(function(dupe){
      files[dupe] = dupes[dupe];
    });

    if (options.delete_after_moving) {
      to_delete.forEach(function(doomed) {
        debug("Deleting %s since we moved it.", doomed)
        delete files[doomed];
      });
    }
  };
}

/**
 * Normalize an options argument.
 *
 * @param {String or Object} options
 * @return {Object}
 */

function normalize(options){
  if ('string' == typeof options) options = { pattern: options };
  options = options || {};
  options.date = typeof options.date === 'string' ? format(options.date) : format('YYYY/MM/DD');
  options.relative = options.hasOwnProperty('relative') ? options.relative : true;
  options.linksets = options.linksets || [];
  return options;
}

/**
 * Return a formatter for a given moment.js format `string`.
 *
 * @param {String} string
 * @return {Function}
 */

function format(string){
  return function(date){
    return moment(date).utc().format(string);
  };
}

/**
 * Get a list of sibling and children files for a given `file` in `files`.
 *
 * @param {String} file
 * @param {Object} files
 * @return {Object}
 */

function family(file, files){
  var dir = dirname(file);
  var ret = {};

  // a file in the root directory will cause the whole file system to duplicate if we don't short-circuit
  if ('.' == dir) return ret;

  for (var key in files) {    
    if (key == file) continue;
    if (key.indexOf(dir) != 0) continue;
    //if (html(key)) continue;
    var rel = key.slice(dir.length);
    ret[rel] = files[key];
  }

  return ret;
}

/**
 * Resolve a permalink path string from an existing file `path`.
 *
 * @param {String} path
 * @return {String}
 */

function resolve(path){
  var ret = dirname(path);
  var base = basename(path, extname(path));
  if (base != 'index') ret = join(ret, base).replace('\\', '/');
  return ret;
}

/**
 * Replace a `pattern` with a file's `data`.
 *
 * @param {String} pattern (optional)
 * @param {Object} data
 * @param {Object} options
 * @return {String or Null}
 */

function replace(pattern, data, options){
  if (!pattern) return null;
  var keys = params(pattern);
  var ret = {};

  for (var i = 0, key; key = keys[i++];) {
    var val = data[key];
    if (val == null) return null;
    if (val instanceof Date) {
      ret[key] = options.date(val);
    } else {
      ret[key] = slug(val.toString());
    }
  }

  return substitute(pattern, ret);
}

/**
 * Get the params from a `pattern` string.
 *
 * @param {String} pattern
 * @return {Array}
 */

function params(pattern){
  var matcher = /:(\w+)/g;
  var ret = [];
  var m;
  while (m = matcher.exec(pattern)) ret.push(m[1]);
  return ret;
}

/**
 * Check whether a file is an HTML file.
 *
 * @param {String} path
 * @return {Boolean}
 */

function html(path){
  return /.html/.test(extname(path));
}<|MERGE_RESOLUTION|>--- conflicted
+++ resolved
@@ -70,7 +70,7 @@
       done();
     });
     Object.keys(files).forEach(function(file){
-<<<<<<< HEAD
+      /*
       if (!html(file) || basename(file) === "index.html") return;
 
       debug('checking file: %s', file);
@@ -83,8 +83,8 @@
       var path = replace(pattern, data, options) || resolve(file);
       debug("resolved %s to %s", file, path);
 
-      var fam = family(file, files);    
-=======
+      var fam = family(file, files);   
+      */ 
       var data = files[file];
       debug('checking file: %s', file);
 
@@ -96,7 +96,6 @@
 
       var path = replace(linkset.pattern, data, linkset) || resolve(file);
       var fam = family(file, files);
->>>>>>> aa877751
 
       if (linkset.relative) {
         // track duplicates for relative files to maintain references
