var debug = require('debug')('metalsmith-permalinks');
var moment = require('moment');
var path = require('path');
var slug = require('slug');
var substitute = require('substitute');
var utils = require('./utils');

var basename = path.basename;
var dirname = path.dirname;
var extname = path.extname;
var join = path.join;

var find = utils.arrayFind;
var merge = utils.objectMerge;

/**
 * Expose `plugin`.
 */
module.exports = plugin;

/**
 * Metalsmith plugin that renames files so that they're permalinked properly
 * for a static site, aka that `about.html` becomes `about/index.html`.
 *
 * @param  {Object} options
 *   @property {String} pattern
 *   @property {String/Function} date
 *
 * @return {Function}
 */
function plugin(options) {
  options = normalize(options);

  var linksets = options.linksets;
  var defaultLinkset = find(linksets, function(ls) {
    return !!ls.isDefault;
  });

  if (!defaultLinkset) {
<<<<<<< HEAD
    defaultLinkset = {
      pattern: options.pattern,
      relative: options.relative,
      date: options.date,
      slug: options.slug || { mode: 'rfc3986' }
=======
    defaultLinkset = { 
        pattern : options.pattern,
        relative: options.relative,
        date    : options.date,
        slug    : options.slug 
>>>>>>> d9d633e1
    };
  }

  var dupes = {};

  function findLinkset(file) {
    var set = find(linksets, function(ls) {
      return Object.keys(ls.match).reduce(function(sofar, key) {
        if (!sofar) {
          return sofar;
        }

        if (file[key] === ls.match[key]) {
          return true;
        }
        if (file[key] && file[key].indexOf) {
          return file[key].indexOf(ls.match[key]) > -1;
        }

        return false;
      }, true);
    });

    return set || defaultLinkset;
  }

  return function(files, metalsmith, done) {
    setImmediate(done);
    Object.keys(files).forEach(function(file) {
      var data = files[file];
      debug('checking file: %s', file);

      if (!html(file)) return;
      if (data['permalink'] === false) return;

      var linkset = merge({}, findLinkset(data), defaultLinkset);
      debug('applying pattern: %s to file: %s', linkset.pattern, file);

      var path = replace(linkset.pattern, data, linkset) || resolve(file);
      var fam = family(file, files);

      if (data.hasOwnProperty('permalink')) {
        path = data['permalink'];
      }

      if (linkset.relative) {
        // track duplicates for relative files to maintain references
        for (var key in fam) {
          var rel = join(path, key);
          dupes[rel] = fam[key];
        }
      }

      // add to path data for use in links in templates
      data.path = '.' == path ? '' : path;

      var out = join(path, options.indexFile || 'index.html');
      delete files[file];
      files[out] = data;
    });

    // add duplicates for relative files after processing to avoid double-dipping
    // note: `dupes` will be empty if `options.relative` is false
    Object.keys(dupes).forEach(function(dupe) {
      files[dupe] = dupes[dupe];
    });
  };
}

/**
 * Normalize an options argument.
 *
 * @param  {String/Object} options
 *
 * @return {Object}
 */
function normalize(options) {
  if ('string' == typeof options) options = { pattern: options };
  options = options || {};
  options.date =
    typeof options.date === 'string'
      ? format(options.date)
      : format('YYYY/MM/DD');
  options.relative = options.hasOwnProperty('relative')
    ? options.relative
    : true;
  options.linksets = options.linksets || [];
<<<<<<< HEAD
  options.slug = options.slug || { mode: 'rfc3986' };
=======
  options.slug = options.slug || slug; 
>>>>>>> d9d633e1
  return options;
}

/**
 * Return a formatter for a given moment.js format `string`.
 *
 * @param {String} string
 * @return {Function}
 */

function format(string) {
  return function(date) {
    return moment(date)
      .utc()
      .format(string);
  };
}

/**
 * Get a list of sibling and children files for a given `file` in `files`.
 *
 * @param {String} file
 * @param {Object} files
 * @return {Object}
 */

function family(file, files) {
  var dir = dirname(file);
  var ret = {};

  if ('.' == dir) dir = '';

  for (var key in files) {
    if (key == file) continue;
    if (key.indexOf(dir) != 0) continue;
    if (html(key)) continue;
    var rel = key.slice(dir.length);
    ret[rel] = files[key];
  }

  return ret;
}

/**
 * Resolve a permalink path string from an existing file `path`.
 *
 * @param {String} path
 * @return {String}
 */

function resolve(path) {
  var ret = dirname(path);
  var base = basename(path, extname(path));
  if (base != 'index') ret = join(ret, base).replace('\\', '/');
  return ret;
}

/**
 * Replace a `pattern` with a file's `data`.
 *
 * @param {String} pattern (optional)
 * @param {Object} data
 * @param {Object} options
 * @return {String or Null}
 */

function replace(pattern, data, options) {
  if (!pattern) return null;
  var keys = params(pattern);
  var ret = {};

  for (var i = 0, key; (key = keys[i++]); ) {
    var val = data[key];
    if (!val || (Array.isArray(val) && val.length === 0)) return null;
    if (val instanceof Date) {
      ret[key] = options.date(val);
    } else {
<<<<<<< HEAD
      ret[key] = slug(val.toString(), options.slug);
=======
      ret[key] = options.slug(val.toString());
>>>>>>> d9d633e1
    }
  }

  return substitute(pattern, ret);
}

/**
 * Get the params from a `pattern` string.
 *
 * @param {String} pattern
 * @return {Array}
 */

function params(pattern) {
  var matcher = /:(\w+)/g;
  var ret = [];
  var m;
  while ((m = matcher.exec(pattern))) ret.push(m[1]);
  return ret;
}

/**
 * Check whether a file is an HTML file.
 *
 * @param {String} path
 * @return {Boolean}
 */

function html(path) {
  return '.html' === extname(path);
}<|MERGE_RESOLUTION|>--- conflicted
+++ resolved
@@ -37,19 +37,11 @@
   });
 
   if (!defaultLinkset) {
-<<<<<<< HEAD
     defaultLinkset = {
       pattern: options.pattern,
       relative: options.relative,
       date: options.date,
       slug: options.slug || { mode: 'rfc3986' }
-=======
-    defaultLinkset = { 
-        pattern : options.pattern,
-        relative: options.relative,
-        date    : options.date,
-        slug    : options.slug 
->>>>>>> d9d633e1
     };
   }
 
@@ -137,11 +129,7 @@
     ? options.relative
     : true;
   options.linksets = options.linksets || [];
-<<<<<<< HEAD
   options.slug = options.slug || { mode: 'rfc3986' };
-=======
-  options.slug = options.slug || slug; 
->>>>>>> d9d633e1
   return options;
 }
 
@@ -219,11 +207,10 @@
     if (val instanceof Date) {
       ret[key] = options.date(val);
     } else {
-<<<<<<< HEAD
-      ret[key] = slug(val.toString(), options.slug);
-=======
-      ret[key] = options.slug(val.toString());
->>>>>>> d9d633e1
+      ret[key] =
+        typeof options.slug === 'function'
+          ? options.slug(val.toString())
+          : slug(val.toString(), options.slug);
     }
   }
 
@@ -236,7 +223,6 @@
  * @param {String} pattern
  * @return {Array}
  */
-
 function params(pattern) {
   var matcher = /:(\w+)/g;
   var ret = [];
